--- conflicted
+++ resolved
@@ -439,22 +439,6 @@
     return loss, loss_dict
 
 
-<<<<<<< HEAD
-# Keep parameters frozen/active after evaluation
-@contextmanager
-def preserve_grad_state(model):
-    # save the original requires_grad state for all parameters
-    requires_grad_backup = {param: param.requires_grad for param in model.parameters()}
-    try:
-        # temporarily disable gradients for all parameters
-        for param in model.parameters():
-            param.requires_grad = False
-        yield  # perform evaluation here
-    finally:
-        # restore the original requires_grad states
-        for param, requires_grad in requires_grad_backup.items():
-            param.requires_grad = requires_grad
-=======
 def take_step_lbfgs(
     model: torch.nn.Module,
     loss_fn: torch.nn.Module,
@@ -549,7 +533,22 @@
     }
 
     return loss, loss_dict
->>>>>>> b0fa4ef7
+
+
+# Keep parameters frozen/active after evaluation
+@contextmanager
+def preserve_grad_state(model):
+    # save the original requires_grad state for all parameters
+    requires_grad_backup = {param: param.requires_grad for param in model.parameters()}
+    try:
+        # temporarily disable gradients for all parameters
+        for param in model.parameters():
+            param.requires_grad = False
+        yield  # perform evaluation here
+    finally:
+        # restore the original requires_grad states
+        for param, requires_grad in requires_grad_backup.items():
+            param.requires_grad = requires_grad
 
 
 def evaluate(
