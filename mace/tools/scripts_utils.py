--- conflicted
+++ resolved
@@ -20,11 +20,8 @@
 from torch.optim.swa_utils import SWALR, AveragedModel
 
 from mace import data, modules, tools
-<<<<<<< HEAD
+from mace.data import KeySpecification
 from mace.tools.custom_swa_lr import CustomSWALR
-=======
-from mace.data import KeySpecification
->>>>>>> b5faaa07
 from mace.tools.train import SWAContainer
 
 
