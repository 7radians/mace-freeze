--- conflicted
+++ resolved
@@ -285,7 +285,6 @@
             drop_last=True,
             seed=args.seed,
         )
-<<<<<<< HEAD
         valid_samplers = {}
         for theory, valid_set in valid_sets.items():
             valid_sampler = torch.utils.data.distributed.DistributedSampler(
@@ -298,16 +297,6 @@
             )
             valid_samplers[theory] = valid_sampler
 
-=======
-        valid_sampler = torch.utils.data.distributed.DistributedSampler(
-            valid_set,
-            num_replicas=world_size,
-            rank=rank,
-            shuffle=True,
-            drop_last=True,
-            seed=args.seed,
-        )
->>>>>>> 06305cb7
     train_loader = torch_geometric.dataloader.DataLoader(
         dataset=train_set,
         batch_size=args.batch_size,
@@ -318,7 +307,6 @@
         num_workers=args.num_workers,
         generator=torch.Generator().manual_seed(args.seed),
     )
-<<<<<<< HEAD
     valid_loaders = {theories[i]: None for i in range(len(theories))}
     if not isinstance(valid_sets, dict):
         valid_sets = {"Default": valid_sets}
@@ -341,18 +329,6 @@
     #     pin_memory=args.pin_memory,
     #     num_workers=args.num_workers,
     # )
-=======
-    valid_loader = torch_geometric.dataloader.DataLoader(
-        dataset=valid_set,
-        batch_size=args.valid_batch_size,
-        sampler=valid_sampler,
-        shuffle=False,
-        drop_last=False,
-        pin_memory=args.pin_memory,
-        num_workers=args.num_workers,
-        generator=torch.Generator().manual_seed(args.seed),
-    )
->>>>>>> 06305cb7
 
     if args.loss == "weighted":
         loss_fn = modules.WeightedEnergyForcesLoss(
@@ -488,17 +464,6 @@
 
     model: torch.nn.Module
 
-<<<<<<< HEAD
-    if args.scaling == "no_scaling":
-        args.std = 1.0
-        logging.info("No scaling selected")
-    elif (args.mean is None or args.std is None) and args.model != "AtomicDipolesMACE":
-        args.mean, args.std = modules.scaling_classes[args.scaling](
-            train_loader, atomic_energies
-        )
-
-=======
->>>>>>> 06305cb7
     if args.model == "MACE":
         model = modules.ScaleShiftMACE(
             **model_config,
@@ -848,11 +813,7 @@
             test_set,
             batch_size=args.valid_batch_size,
             shuffle=(test_sampler is None),
-<<<<<<< HEAD
-            drop_last=False,
-=======
             drop_last=drop_last,
->>>>>>> 06305cb7
             num_workers=args.num_workers,
             pin_memory=args.pin_memory,
         )
