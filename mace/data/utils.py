--- conflicted
+++ resolved
@@ -68,8 +68,8 @@
     pbc: Optional[Pbc] = None
 
     weight: float = 1.0  # weight of config in loss
-    config_type: Optional[str] = DEFAULT_CONFIG_TYPE  # config_type of config
-    head: Optional[str] = "Default"  # head used to compute the config
+    config_type: str = DEFAULT_CONFIG_TYPE  # config_type of config
+    head: str = "Default"  # head used to compute the config
 
 
 Configurations = List[Configuration]
@@ -179,7 +179,7 @@
 
 def test_config_types(
     test_configs: Configurations,
-) -> List[Tuple[Optional[str], List[Configuration]]]:
+) -> List[Tuple[str, List[Configuration]]]:
     """Split test set based on config_type-s"""
     test_by_ct = []
     all_cts = []
@@ -196,9 +196,9 @@
 
 def load_from_xyz(
     file_path: str,
-    config_type_weights: Dict,
     key_specification: KeySpecification,
     head_name: str = "Default",
+    config_type_weights: Optional[Dict]=None,
     extract_atomic_energies: bool = False,
     keep_isolated_atoms: bool = False,
 ) -> Tuple[Dict[int, float], Configurations]:
@@ -206,6 +206,7 @@
     energy_key = key_specification.info_keys["energy"]
     forces_key = key_specification.arrays_keys["forces"]
     stress_key = key_specification.info_keys["stress"]
+    head_key = key_specification.info_keys["head"]
     if energy_key == "energy":
         logging.warning(
             "Since ASE version 3.23.0b1, using energy_key 'energy' is no longer safe when communicating between MACE and ASE. We recommend using a different key, rewriting 'energy' to 'REF_energy'. You need to use --energy_key='REF_energy' to specify the chosen key name."
@@ -246,10 +247,7 @@
         atoms_without_iso_atoms = []
 
         for idx, atoms in enumerate(atoms_list):
-<<<<<<< HEAD
-            atoms.info[key_specification.info_keys["head"]] = head_name
-=======
->>>>>>> fd6fddaf
+            atoms.info[head_key] = head_name
             isolated_atom_config = (
                 len(atoms) == 1 and atoms.info.get("config_type") == "IsolatedAtom"
             )
